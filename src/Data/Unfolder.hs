--- conflicted
+++ resolved
@@ -158,10 +158,7 @@
 -- | Always choose the first item.
 instance Unfolder Maybe where
   choose = foldr const Nothing
-<<<<<<< HEAD
   chooseMap f = foldr (const . f) Nothing
-=======
->>>>>>> 1bb3e777
   chooseInt 0 = Nothing
   chooseInt _ = Just 0
 
@@ -207,22 +204,12 @@
 
 -- | Derived instance.
 instance (Functor m, Monad m) => Unfolder (MaybeT m) where
-<<<<<<< HEAD
   chooseMap _ [] = MaybeT (return Nothing)
   chooseMap f (a : as) = MaybeT $ do
     res <- runMaybeT (f a)
     case res of
       Nothing -> runMaybeT $ chooseMap f as
       Just _ -> return res
-=======
-  choose [] = MaybeT (return Nothing)
-  choose (m : ms) = MaybeT $ do
-    res <- runMaybeT m
-    case res of
-      Nothing -> runMaybeT $ choose ms
-      Just _ -> res <$ mapM_ runMaybeT ms
-
->>>>>>> 1bb3e777
   chooseInt 0 = MaybeT $ return Nothing
   chooseInt _ = MaybeT $ return (Just 0)
 
